--- conflicted
+++ resolved
@@ -253,14 +253,10 @@
       when p >= PAtom -> in_pos _loc P_Type
   (* Variable (or possibly qualified symbol). *)
   | qid:qident
-<<<<<<< HEAD
-      when p >= PAtom -> in_pos _loc (P_Vari(qid, ImplicitAsDeclared))
+      when p >= PAtom -> in_pos _loc (P_Iden(qid, ImplicitAsDeclared))
   (* Fully explicit Variable (or possibly qualified symbol) *)
   | "@" qid:qident
-      when p >= PAtom -> in_pos _loc (P_Vari(qid, FullyExplicit))  
-=======
-      when p >= PAtom -> in_pos _loc (P_Iden(qid))
->>>>>>> 9a851c53
+      when p >= PAtom -> in_pos _loc (P_Iden(qid, FullyExplicit))  
   (* Wildcard. *)
   | _wild_
       when p >= PAtom -> in_pos _loc P_Wild
