(** Parsing functions. *)

open Timed
open Console
open Files
open Pos

(** Logging function for the parser. *)
let log_pars = new_logger 'p' "pars" "debugging information for the parser"
let log_pars = log_pars.logger

#define LOCATE locate

(** Parser-level representation of a qualified identifier. *)
type qident = (module_path * string) loc

(** Hashtbl for the memoization of the parsing of qualified identifiers. It is
    a good idea to reset this table before parsing. *)
let qid_map : (string, module_path * string) Hashtbl.t = Hashtbl.create 31

(** [to_qident loc str] builds a qualified identifier from [str]. *)
let to_qid : string -> module_path * string = fun str ->
  try Hashtbl.find qid_map str with Not_found ->
  let fs = List.rev (String.split_on_char '.' str) in
  let qid = (List.rev (List.tl fs), List.hd fs) in
  Hashtbl.add qid_map str qid; qid

(** Parser-level representation of terms (and patterns). *)
type p_term = p_term_aux loc
 and p_term_aux =
  | P_Vari of qident
  | P_Type
  | P_Prod of strloc * p_term option * p_term
  | P_Abst of strloc * p_term option * p_term
  | P_Appl of p_term * p_term
  | P_Wild
  | P_Meta of strloc * p_term array

(* NOTE: the [P_Vari] constructor is used for variables (with an empty  module
   path), and for symbols. The [P_Wild] constructor corresponds to a  wildcard
   pattern or to a fresh metavariable. *)

(** [get_args t] decomposes the {!type:p_term} [t] into a head term and a list
    of arguments. Note that in the returned pair [(h,args)],  [h] can never be
    a {!constr:P_Appl} node. *)
let get_args : p_term -> p_term * (Pos.popt * p_term) list = fun t ->
  let rec get_args acc t =
    match t.elt with
    | P_Appl(u,v) -> get_args ((t.pos,v)::acc) u
    | _           -> (t, acc)
  in get_args [] t

(** [add_args t args] builds the application of the {!type:p_term} [t] to  the
    arguments [args]. When [args] is empty, the returned value is (physically)
    equal to [t]. *)
let add_args : p_term -> (Pos.popt * p_term) list -> p_term = fun t args ->
  let rec add_args t args =
    match args with
    | []      -> t
    | (p,u)::args -> add_args (Pos.make p (P_Appl(t,u))) args
  in add_args t args

(** [build_prod xs a] build a product by abstracting away the arguments of the
    list [xs] on the body [a]. *)
let build_prod : (strloc * p_term option) list -> p_term -> p_term =
  List.fold_right (fun (x,a) b -> Pos.none (P_Prod(x,a,b)))

(** [ident] is an atomic parser for an identifier (for example variable name).
    It accepts (and returns as semantic value) any non-empty strings formed of
    letters, decimal digits, and the ['_'] and ['''] characters. Note that the
    special identifiers ["Type"] and ["_"] are rejected (since reserved). *)
let parser ident = id:''[_'a-zA-Z0-9]+'' ->
  if List.mem id ["Type"; "_"] then Earley.give_up (); in_pos _loc id

(** [qident] is an atomic parser for a qualified identifier, or in other words
    an identifier preceded by an optional module path. Its different parts are
    formed of the same characters as [ident], and are separated with the ['.']
    character. *)
let parser qident = id:''\([_'a-zA-Z0-9]+[.]\)*[_'a-zA-Z0-9]+'' ->
  let (_,id) as qid = to_qid id in
  if List.mem id ["Type"; "_"] then Earley.give_up ();
  in_pos _loc qid

(* NOTE we use an [Earley] regular expression to parse “qualified identifiers”
   for efficiency reasons. Indeed, there is an ambiguity in the parser (due to
   the final dot), and this is one way to resolve it by being “greedy”. *)

(** [keyword name] is an atomic parser for the keywork [name], not followed by
    any identifier character. *)
let keyword : string -> unit Earley.grammar = fun name ->
  let len = String.length name in
  if len < 1 then invalid_arg "Parser.keyword";
  let rec fn i buf pos =
    if i = len then
      match Input.get buf pos with
      | 'a'..'z' | 'A'..'Z' | '0'..'9' | '_' | '\'' -> Earley.give_up ()
      | _                                           -> ((), buf, pos)
    else
      let (c, buf, pos) = Input.read buf pos in
      if c <> name.[i] then Earley.give_up ();
      fn (i+1) buf pos
  in
  let cs = Charset.singleton name.[0] in
  Earley.black_box (fn 0) cs false ("_" ^ name ^ "_")

(** [command name] is an atomic parser for the command ["#" ^ name]. *)
let command : string -> unit Earley.grammar = fun name -> keyword ("#" ^ name)

(* Defined keywords and commands. *)
let _wild_      = keyword "_"
let _Type_      = keyword "Type"
let _def_       = keyword "def"
let _thm_       = keyword "thm"
let _CHECK_     = command "CHECK"
let _CHECKNOT_  = command "CHECKNOT"
let _ASSERT_    = command "ASSERT"
let _ASSERTNOT_ = command "ASSERTNOT"
let _REQUIRE_   = command "REQUIRE"
let _INFER_     = command "INFER"
let _EVAL_      = command "EVAL"
let _NAME_      = command "NAME"
let _PROOF_     = command "PROOF"
let _PRINT_     = command "PRINT"
let _REFINE_    = command "REFINE"
let _SIMPL_     = command "SIMPL"
<<<<<<< HEAD
let _REWRITE_   = command "REWRITE"
=======
let _QED_       = command "QED"
let _FOCUS_     = command "FOCUS"
>>>>>>> 37855411

(** [meta] is an atomic parser for a metavariable identifier. *)
let parser meta = "?" - id:''[a-zA-Z][_'a-zA-Z0-9]*'' -> in_pos _loc id

(** Priority level for an expression. *)
type prio = PAtom | PAppl | PFunc

(** [expr p] is a parser for an expression at priority level [p]. The possible
    priority levels are [PFunc] (top level, including abstraction or product),
    [PAppl] (application) and [PAtom] (smallest priority). *)
let parser expr @(p : prio) =
  (* Variable *)
  | qid:qident
      when p >= PAtom -> in_pos _loc (P_Vari(qid))
  (* Type constant *)
  | _Type_
      when p >= PAtom -> in_pos _loc P_Type
  (* Product *)
  | x:{ident ":"}?[Pos.none "_"] a:(expr PAppl) "->" b:(expr PFunc)
      when p >= PFunc -> in_pos _loc (P_Prod(x,Some(a),b))
  | "!" x:ident a:{":" (expr PFunc)}? "," b:(expr PFunc)
      when p >= PFunc -> in_pos _loc (P_Prod(x,a,b))
  (* Wildcard *)
  | _wild_
      when p >= PAtom -> in_pos _loc P_Wild
  (* Abstraction *)
  | x:ident a:{":" (expr PFunc)}? "=>" t:(expr PFunc)
      when p >= PFunc -> in_pos _loc (P_Abst(x,a,t))
  (* Application *)
  | t:(expr PAppl) u:(expr PAtom)
      when p >= PAppl -> in_pos _loc (P_Appl(t,u))
  (* Metavariable *)
  | m:meta e:env?[[]]
      when p >= PAtom -> in_pos _loc (P_Meta(m, Array.of_list e))
  (* Parentheses *)
  | "(" t:(expr PFunc) ")"
      when p >= PAtom

(** [env] is a parser for a metavariable environment. *)
and parser env = "[" t:(expr PAppl) ts:{"," (expr PAppl)}* "]" -> t::ts

(** [expr] is the entry point of the parser for expressions, which include all
    terms, types and patterns. *)
let expr = expr PFunc

(** Representation of a reduction rule, with its context. *)
type old_p_rule = (strloc * p_term option) list * p_term * p_term
type p_rule = p_term * p_term

let opaque = true
let const  = true

(** Representation of a toplevel command. *)
type p_cmd =
  (** Symbol declaration (constant when the boolean is [true]). *)
  | P_SymDecl  of bool * strloc * p_term
  (** Quick definition (opaque when the boolean is [true]). *)
  | P_SymDef   of bool * strloc * p_term option * p_term
  (** Rewriting rules declaration. *)
  | P_Rules    of p_rule list
  | P_OldRules of old_p_rule list
  (** Require an external signature. *)
  | P_Require   of module_path
  (** Type inference command. *)
  | P_Infer    of p_term * Eval.config
  (** Normalisation command. *)
  | P_Eval     of p_term * Eval.config
  (** Type-checking command. *)
  | P_TestType of bool * bool * p_term * p_term
  (** Convertibility command. *)
  | P_TestConv of bool * bool * p_term * p_term
  (** Unimplemented command. *)
  | P_Other    of strloc
  (** Start a proof. *)
  | P_StartProof of strloc * p_term
  (** Print focused goal. *)
  | P_PrintFocus
  (** Refine the focused goal. *)
  | P_Refine of p_term
  (** Normalize the focused goal. *)
  | P_Simpl
<<<<<<< HEAD
  (** Rewrite command. *)
  | P_Rewrite of p_term
=======
  (** Focus on a goal. *)
  | P_Focus of int
  (** End the proof. *)
  | P_EndProof
>>>>>>> 37855411

(** [ty_ident] is a parser for an (optionally) typed identifier. *)
let parser ty_ident = id:ident a:{":" expr}?

(** [rule] is a parser for a single rewriting rule. *)
let parser rule = t:expr "-->" u:expr

(** [context] is a parser for a rewriting rule context. *)
let parser context = {x:ty_ident xs:{"," ty_ident}* -> x::xs}?[[]]

(** [old_rule] is a parser for a single rewriting rule (old syntax). *)
let parser old_rule =
  _:{"{" ident "}"}? "[" xs:context "]" t:expr "-->" u:expr

let parser arg =
  | "(" x:ident ":" a:expr ")" -> (x, Some(a))
  | x:ident                    -> (x, None   )

(** [definition] is a parser for one specifc syntax of symbol definition. *)
let parser definition = xs:arg* ao:{":" expr}? ":=" t:expr ->
  let fn (x,a) t = Pos.none (P_Abst(x,a,t)) in
    let t = List.fold_right fn xs t in
    let ao =
      match ao with
      | None    -> None
      | Some(a) -> Some(build_prod xs a)
    in
    (ao, t)

(** [mod_path] is a parser for a module path. *)
let parser mod_path = path:''\([-_'a-zA-Z0-9]+[.]\)*[-_'a-zA-Z0-9]+'' ->
  String.split_on_char '.' path

(** [strategy] is a parser for an evaluation strategy name. *)
let parser strategy =
  | "WHNF" -> Eval.WHNF
  | "HNF"  -> Eval.HNF
  | "SNF"  -> Eval.SNF

(** [steps] is a parser for an integer, used in evaluation configuration. *)
let parser steps = n:''[0-9]+'' -> int_of_string n

(** [eval_config] is a parser for an evaluation configuration. *)
let parser eval_config =
  | EMPTY                             -> Eval.{strategy = SNF; steps = None}
  | "[" s:strategy n:{"," steps}? "]" -> Eval.{strategy = s  ; steps = n   }
  | "[" n:steps s:{"," strategy}? "]" ->
      let strategy = match s with None -> Eval.SNF | Some(s) -> s in
      Eval.{strategy; steps = Some(n)}

let parser check =
  | _CHECKNOT_  -> (false, true )
  | _CHECK_     -> (false, false)
  | _ASSERTNOT_ -> (true , true )
  | _ASSERT_    -> (true , false)

(** [cmd_aux] parses a single toplevel command. *)
let parser cmd_aux =
  | x:ident ":" a:expr               -> P_SymDecl(const,x,a)
  | _def_ x:ident ":" a:expr         -> P_SymDecl(not const,x,a)
  | _def_ x:ident (ao,t):definition  -> P_SymDef(not opaque,x,ao,t)
  | _thm_ x:ident (ao,t):definition  -> P_SymDef(opaque,x,ao,t)
  | r:rule rs:{"," rule}*            -> P_Rules(r::rs)
  | rs:old_rule+                     -> P_OldRules(rs)
  | _REQUIRE_ path:mod_path          -> P_Require(path)
  | (ia,mf):check t:expr "::" a:expr -> P_TestType(ia,mf,t,a)
  | (ia,mf):check t:expr "==" u:expr -> P_TestConv(ia,mf,t,u)
  | _INFER_ c:eval_config t:expr     -> P_Infer(t,c)
  | _EVAL_ c:eval_config t:expr      -> P_Eval(t,c)
  | _NAME_ _:ident                   -> P_Other(in_pos _loc "#NAME")
  | _PROOF_ x:ident ":" a:expr       -> P_StartProof(x,a)
  | _PRINT_                          -> P_PrintFocus
  | _REFINE_ t:expr                  -> P_Refine(t)
  | _SIMPL_                          -> P_Simpl
<<<<<<< HEAD
  | _REWRITE_ t:expr                 -> P_Rewrite(t)
=======
  | _FOCUS_ i:''[0-9]+''             -> P_Focus(int_of_string i)
  | _QED_                            -> P_EndProof
>>>>>>> 37855411

(** [cmd] parses a single toplevel command with its position. *)
let parser cmd = c:cmd_aux -> in_pos _loc c

(** [cmd_list] parses a list of commands (the main entry point). *)
let parser cmd_list = {cmd "."}*

(** Blank function for ignoring basic blank characters ([' '], ['\t'], ['\r'],
    ['\n']) and (possibly nested) comments delimited by ["(;"] and [";)"]. *)
let blank buf pos =
  let rec fn state stack prev ((buf0, pos0) as curr) =
    let open Input in
    let (c, buf1, pos1) = read buf0 pos0 in
    let next = (buf1, pos1) in
    match (state, stack, c) with
    (* Basic blancs (not inside comment). *)
    | (`Ini, []  , ' '   )
    | (`Ini, []  , '\t'  )
    | (`Ini, []  , '\r'  )
    | (`Ini, []  , '\n'  ) -> fn `Ini stack curr next
    (* Opening of a comment (pushed on the stack). *)
    | (`Ini, _   , '('   ) -> fn `Opn stack curr next
    | (`Opn, _   , ';'   ) ->
        let loc = Pos.locate (fst prev) (snd prev) (fst curr) (snd curr) in
        fn `Ini (Some(loc)::stack) curr next
    (* Closing of a comment (popped from the stack). *)
    | (`Ini, _::_, ';'   ) -> fn `Cls stack curr next
    | (`Cls, _::s, ')'   ) -> fn `Ini s curr next
    (* Error on end of file if in a comment. *)
    | (_   , p::_, '\255') -> fatal p "Parse error (unclosed comment)."
    (* Ignoring any character inside comments. *)
    | (`Cls, []  , _     ) -> assert false (* impossible *)
    | (`Cls, _::_, _     )
    | (`Opn, _::_, _     ) -> fn `Ini stack curr next
    | (`Ini, _::_, _     ) -> fn `Ini stack curr next
    (* End of the blanks. *)
    | (`Opn, []  , _     ) -> prev
    | (`Ini, []  , _     ) -> curr
  in
  fn `Ini [] (buf, pos) (buf, pos)

(** Accumulates parsing time for files (useful for profiling). *)
let total_time = Pervasives.ref 0.0

(** [parse_file fname] attempts to parse the file [fname], to obtain a list of
    toplevel commands. In case of failure, a graceful error message containing
    the error position is given through the [Fatal] exception. *)
let parse_file : string -> p_cmd loc list = fun fname ->
  Hashtbl.reset qid_map;
  try
    let (d, res) = Extra.time (Earley.parse_file cmd_list blank) fname in
    log_pars "parsed [%s] in %.2f seconds." fname d;
    Pervasives.(total_time := !total_time +. d); res
  with Earley.Parse_error(buf,pos) ->
    let loc = Some(Pos.locate buf pos buf pos) in
    fatal loc  "Parse error."

(** [parse_string fname str] attempts to parse the string [str] file to obtain
    a list of toplevel commands.  In case of failure, a graceful error message
    containing the error position is given through the [Fatal] exception.  The
    [fname] argument should contain a relevant file name for the error message
    to be constructed. *)
let parse_string : string -> string -> p_cmd loc list = fun fname str ->
  Hashtbl.reset qid_map;
  try Earley.parse_string ~filename:fname cmd_list blank str
  with Earley.Parse_error(buf,pos) ->
    let loc = Some(Pos.locate buf pos buf pos) in
    fatal loc "Parse error."<|MERGE_RESOLUTION|>--- conflicted
+++ resolved
@@ -123,12 +123,9 @@
 let _PRINT_     = command "PRINT"
 let _REFINE_    = command "REFINE"
 let _SIMPL_     = command "SIMPL"
-<<<<<<< HEAD
 let _REWRITE_   = command "REWRITE"
-=======
 let _QED_       = command "QED"
 let _FOCUS_     = command "FOCUS"
->>>>>>> 37855411
 
 (** [meta] is an atomic parser for a metavariable identifier. *)
 let parser meta = "?" - id:''[a-zA-Z][_'a-zA-Z0-9]*'' -> in_pos _loc id
@@ -210,15 +207,12 @@
   | P_Refine of p_term
   (** Normalize the focused goal. *)
   | P_Simpl
-<<<<<<< HEAD
   (** Rewrite command. *)
   | P_Rewrite of p_term
-=======
   (** Focus on a goal. *)
   | P_Focus of int
   (** End the proof. *)
   | P_EndProof
->>>>>>> 37855411
 
 (** [ty_ident] is a parser for an (optionally) typed identifier. *)
 let parser ty_ident = id:ident a:{":" expr}?
@@ -293,12 +287,9 @@
   | _PRINT_                          -> P_PrintFocus
   | _REFINE_ t:expr                  -> P_Refine(t)
   | _SIMPL_                          -> P_Simpl
-<<<<<<< HEAD
   | _REWRITE_ t:expr                 -> P_Rewrite(t)
-=======
   | _FOCUS_ i:''[0-9]+''             -> P_Focus(int_of_string i)
   | _QED_                            -> P_EndProof
->>>>>>> 37855411
 
 (** [cmd] parses a single toplevel command with its position. *)
 let parser cmd = c:cmd_aux -> in_pos _loc c
