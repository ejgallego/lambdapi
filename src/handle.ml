--- conflicted
+++ resolved
@@ -211,10 +211,9 @@
             let a = scope_basic ss a in
             Solve.sort_type Ctxt.empty a;
             (try Solve.check Ctxt.empty t a with _ -> false)
-<<<<<<< HEAD
         | P_assert_conv(a,b)   ->
-            let t = fst (scope_basic ss a) in
-            let u = fst (scope_basic ss b) in
+            let t = scope_basic ss a in
+            let u = scope_basic ss b in
             match (Solve.infer [] t, Solve.infer [] u) with
             | (Some(a), Some(b)) ->
                 if Eval.eq_modulo a b then Eval.eq_modulo t u else
@@ -223,12 +222,6 @@
                 fatal a.pos "Type cannot be infered (in assertion)."
             | (_      , None   ) ->
                 fatal b.pos "Type cannot be infered (in assertion)."
-=======
-        | P_assert_conv(t,u)   ->
-            let t = scope_basic ss t in
-            let u = scope_basic ss u in
-            Eval.eq_modulo t u
->>>>>>> af692f67
       in
       if result = must_fail then fatal cmd.pos "Assertion failed."; (ss, None)
   | P_set(cfg)                 ->
