--- conflicted
+++ resolved
@@ -11,15 +11,13 @@
 open Syntax
 open Scope
 
-<<<<<<< HEAD
 type proof_data =
   Proof.t * p_tactic list * (sig_state -> Proof.t -> sig_state)
-=======
+
 (** [!require mp] can be called to require the compilation of the module (that
     corresponds to) [mp]. The reference is set in the [Compile] module. *)
 let require : (Files.module_path -> unit) Pervasives.ref =
   Pervasives.ref (fun _ -> ())
->>>>>>> 1646f41d
 
 (** [handle_cmd_aux ss cmd] tries to handle the command [cmd] with [ss] as the
     module state. On success, an updated module state is returned, and [Fatal]
