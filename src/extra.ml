(** Standard library extension (mostly). *)

(** Short name for the type of a pretty-printing function. *)
type 'a pp = Format.formatter -> 'a -> unit

(** Short name for the type of an equality function. *)
type 'a eq = 'a -> 'a -> bool

module Int =
  struct
    type t = int
    let compare = (-)
  end

module String =
  struct
    include String

    let to_list : string -> char list = fun s ->
      let l = ref [] in
      String.iter (fun c -> l := c :: !l) s;
      List.rev !l

    let of_list : char list -> string = fun l ->
      let b = Buffer.create 37 in
      List.iter (Buffer.add_char b) l;
      Buffer.contents b

    let is_substring : string -> string -> bool = fun e s ->
      let len_e = String.length e in
      let len_s = String.length s in
      let rec is_sub i =
        if len_s - i < len_e then false else
        if String.sub s i len_e = e then true else
        is_sub (i+1)
      in
      is_sub 0

    let for_all : (char -> bool) -> string -> bool = fun p s ->
      let len_s = String.length s in
      let rec for_all i = i >= len_s || (p s.[i] && for_all (i+1)) in
      for_all 0
  end

module Option =
  struct
    type 'a t = 'a option

    let map : ('a -> 'b) -> 'a t -> 'b t = fun f o ->
      match o with
      | None    -> None
      | Some(e) -> Some(f e)

    let map_default : ('a -> 'b) -> 'b -> 'a option -> 'b = fun f d o ->
      match o with
      | None    -> d
      | Some(e) -> f e

    let iter : ('a -> unit) -> 'a t -> unit = fun f o ->
      match o with
      | None    -> ()
      | Some(e) -> f e

    let get : 'a option -> 'a -> 'a = fun o d ->
      match o with
      | None    -> d
      | Some(e) -> e

    let equal : 'a eq -> 'a option eq = fun eq o1 o2 ->
      match (o1, o2) with
      | (None    , None    ) -> true
      | (Some(e1), Some(e2)) -> eq e1 e2
      | (_       , _       ) -> false
  end

module List =
  struct
    include List

    (** [pp pp_e sep oc l] prints the list [l] on the channel [oc] using [sep]
        as separator, and [pp_e] for printing the elements. *)
    let pp : 'a pp -> string -> 'a list pp = fun pp_elt sep oc l ->
      match l with
      | []    -> ()
      | e::es -> let fn e = Format.fprintf oc "%s%a" sep pp_elt e in
                 pp_elt oc e; iter fn es

    (** [filter_map f l] applies [f] to the elements of [l] and keeps the [x]
        such that [Some(x)] in [List.map f l]. *)
    let rec filter_map : ('a -> 'b option) -> 'a list -> 'b list = fun f ->
      function
      | []     -> []
      | h :: t ->
          match f h with
          | Some(x) -> x :: filter_map f t
          | None    -> filter_map f t

    (** [filteri_map f l] applies [f] element wise on [l] and keeps [x] such
        that for [e] in [l], [f e = Some(x)]. *)
    let filteri_map : (int -> 'a -> 'b option) -> 'a list -> 'b list =
      fun f l ->
        let rec loop k = function
          | [] -> []
          | h :: t ->
              match f k h with
              | Some(x) -> x :: loop (succ k) t
              | None    -> loop (succ k) t
        in
        loop 0 l

    (** [cut l k] returns a pair of lists [(l1, l2)] such that [l1] has length
        [max (List.length l) k] and [l1 @ l2] is equal to [l]. *)
    let cut : 'a list -> int -> 'a list * 'a list = fun l k ->
      let rec cut acc l k =
        if k <= 0 then (List.rev acc, l) else
        match l with
        | []   -> (List.rev acc, l)
        | x::l -> cut (x::acc) l (k-1)
      in
      if k <= 0 then ([], l) else cut [] l k

    (** [add_array a1 a2 l] returns a list containing the elements of [l], and
        the (corresponding) elements of [a1] and [a2]. Note that [a1] and [a2]
        should have the same lenght otherwise [Invalid_argument] is raised. *)
    let add_array2 : 'a array -> 'b array -> ('a * 'b) list
        -> ('a * 'b) list = fun a1 a2 l ->
      let res = ref l in
      Array.iter2 (fun x1 x2 -> res := (x1,x2)::!res) a1 a2; !res

    (** [same_length l1 l2] returns [true] whenever [l1] and [l2] are lists of
        the same length. The function stops as soon as possible. *)
    let rec same_length : 'a list -> 'b list -> bool = fun l1 l2 ->
      match (l1, l2) with
      | ([]   , []   ) -> true
      | (_::l1, _::l2) -> same_length l1 l2
      | (_    , _    ) -> false

    (** [equal eq l1 l2] tests the equality of [l1] and [l2],  comparing their
        elements with [eq]. *)
    let equal : 'a eq -> 'a list eq = fun eq l1 l2 ->
      try List.for_all2 eq l1 l2 with Invalid_argument _ -> false

    (** [max ?cmp l] finds the max of list [l] with compare function [?cmp]
        defaulting to [Pervasives.compare].
        @raise Invalid_argument if [l] is empty. *)
    let max : ?cmp:('a -> 'a -> int) -> 'a list -> 'a =
      fun ?(cmp=Pervasives.compare) li ->
      match li with
      | []   -> invalid_arg "Extra.List.max"
      | h::t -> let max e1 e2 = if cmp e1 e2 >= 0 then e1 else e2 in
                List.fold_left max h t

    (** [assoc_eq e k l] is [List.assoc k l] with equality function [e].
        @raise Not_found if [k] is not a key of [l]. *)
    let assoc_eq : 'a eq -> 'a -> ('a * 'b) list -> 'b = fun eq k l ->
      let rec loop l =
        match l with
        | []                      -> raise Not_found
        | (x, e) :: _ when eq x k -> e
        | _      :: t             -> loop t
      in
      loop l

    (** [remove_phys_dups l] uniqify list [l] keeping only the last element,
        using physical equality. *)
    let rec remove_phys_dups : 'a list -> 'a list = fun l ->
      match l with
      | []      -> []
      | x :: xs -> let xs = remove_phys_dups xs in
                   if List.memq x xs then xs else x :: xs

<<<<<<< HEAD
    (** [destruct s i] splits the substrate [s] into a triple [(l, m, r)],
        where [l] is the prefix of [s] up to its [i]-th element (excluded),
        [m] is the [i]-th element of [s], and [r] is the remaining suffix of
        [m].
        @raise Invalid_argument when [i < 0].
        @raise Not_found when [i ≥ length v]. *)
    let destruct : 'a list -> int -> 'a list * 'a * 'a list = fun e i ->
      if i < 0 then invalid_arg "Extra.List.destruct" ;
      let rec destruct l i r =
        match (r, i) with
        | ([]  , _) -> raise Not_found
        | (v::r, 0) -> (l, v, r)
        | (v::r, i) -> destruct (v :: l) (i - 1) r
      in
      destruct [] i e

    (** [restruct l m r] builds a substrate given a prefix [l], a middle list
        of element [m], and a suffix [r]. We will typically use [destruct] to
        get a triple [(l,e,r)], and then use [restruct l m r] where the list
        [m] comes from some operation applied on the element [e]. *)
    let restruct : 'a list -> 'a list -> 'a list -> 'a list = fun l m r ->
      List.rev_append l (m @ r)
=======
    (** [init n f] creates a list with [f 0] up to [f n] as its elements. Note
        that [Invalid_argument] is raised if [n] is negative. *)
    let init : int -> (int -> 'a) -> 'a list = fun n f ->
      if n < 0 then invalid_arg "Extra.List.init" else
      let rec loop k = if k > n then [] else f k :: loop (k + 1) in loop 0
>>>>>>> 1b5058ab
  end

module Array =
  struct
    include Array

    (** [for_all2 p a1 a2] checks if the corresponding elements of arrays [a1]
        and [a2] satisfy the predicate [p].  The [Invalid_argument]  exception
        is raised if the arrays do not have the same size. *)
    let for_all2 : ('a -> 'b -> bool) -> 'a array -> 'b array -> bool =
      fun f a1 a2 ->
        let exception Done in
        let f x y = if not (f x y) then raise Done in
        try iter2 f a1 a2; true with Done -> false

    (** [pp pp_e sep oc a] prints the array list [a] on the channel [oc] using
        [sep] as separator, and [pp_e] for printing the elements. *)
    let pp : 'a pp -> string -> 'a array pp = fun pp_elt sep oc a ->
      List.pp pp_elt sep oc (to_list a)

    (** [equal eq a1 a2] tests the equality of [a1] and [a2],  comparing their
        elements with [eq]. *)
    let equal : 'a eq -> 'a array eq = fun eq a1 a2 ->
      Array.length a1 = Array.length a2 && for_all2 eq a1 a2

    (** [max_index ?cmp a] returns the index of the first maximum of array [a]
        according to comparison [?cmp].  If [cmp] is not given, defaults to
        [Pervasives.compare]. *)
    let max_index : ?cmp:('a -> 'a -> int) -> 'a array -> int =
      fun ?(cmp=Pervasives.compare) arr ->
      let len = Array.length arr in
      if len = 0 then invalid_arg "Extra.Array.max_index" else
      let max = ref 0 in
      for i = 1 to len - 1 do
        if cmp arr.(!max) arr.(i) < 0 then max := i
      done; !max

    (** [max ?cmp a] returns the higher element according to comparison
        function [?cmp], using [Pervasives.compare] if not given, in array
        [a]. *)
    let max : ?cmp:('a -> 'a -> int)-> 'a array -> 'a =
      fun ?(cmp=Pervasives.compare) arr -> arr.(max_index ~cmp:cmp arr)

    (** [split a] is [List.split (Array.to_list a)]. *)
    let split : ('a * 'b) array -> 'a list * 'b list = fun a ->
      let aux (el, er) (accl, accr) = (el :: accl, er :: accr) in
      Array.fold_right aux a ([], [])

    (** [drop n a] discards the first [n] elements of [a].  The empty array is
        returned if [n > length a]. *)
    let drop : int -> 'a array -> 'a array = fun n a ->
      let l = length a in
      if n >= l then [||] else Array.sub a n (l - n)

  end

(** Functional maps with [int] keys. *)
module IntMap = Map.Make(Int)

(** Functional sets of integers. *)
module IntSet = Set.Make(Int)

(** Functional maps with [string] keys. *)
module StrMap = Map.Make(String)

(* Functional sets of strings. *)
module StrSet = Set.Make(String)

(** [time f x] times the application of [f] to [x], and returns the evaluation
    time in seconds together with the result of the application. *)
let time : ('a -> 'b) -> 'a -> float * 'b = fun f x ->
  let t = Sys.time () in
  let r = f x in (Sys.time () -. t, r)

(** Exception raised by the [with_timeout] function on a timeout. *)
exception Timeout

(** [with_timeout nbs f x] computes [f x] with a timeout of [nbs] seconds. The
    exception [Timeout] is raised if the computation takes too long, otherwise
    everything goes the usual way. *)
let with_timeout : int -> ('a -> 'b) -> 'a -> 'b = fun nbs f x ->
  let sigalrm_handler = Sys.Signal_handle (fun _ -> raise Timeout) in
  let old_behavior = Sys.signal Sys.sigalrm sigalrm_handler in
  let reset_sigalrm () =
    let _ = Unix.alarm 0 in
    Sys.set_signal Sys.sigalrm old_behavior
  in
  try
    let _ = Unix.alarm nbs in
    let res = f x in
    reset_sigalrm (); res
  with e -> reset_sigalrm (); raise e

(** [input_lines ic] reads the input channel [ic] line by line and returns its
    contents. The trailing newlines are removed in lines. The input channel is
    not closed by the function. *)
let input_lines : in_channel -> string list = fun ic ->
  let lines = ref [] in
  try
    while true do
      lines := input_line ic :: !lines
    done;
    assert false (* Unreachable. *)
  with End_of_file -> List.rev !lines<|MERGE_RESOLUTION|>--- conflicted
+++ resolved
@@ -169,7 +169,6 @@
       | x :: xs -> let xs = remove_phys_dups xs in
                    if List.memq x xs then xs else x :: xs
 
-<<<<<<< HEAD
     (** [destruct s i] splits the substrate [s] into a triple [(l, m, r)],
         where [l] is the prefix of [s] up to its [i]-th element (excluded),
         [m] is the [i]-th element of [s], and [r] is the remaining suffix of
@@ -192,13 +191,12 @@
         [m] comes from some operation applied on the element [e]. *)
     let restruct : 'a list -> 'a list -> 'a list -> 'a list = fun l m r ->
       List.rev_append l (m @ r)
-=======
+
     (** [init n f] creates a list with [f 0] up to [f n] as its elements. Note
         that [Invalid_argument] is raised if [n] is negative. *)
     let init : int -> (int -> 'a) -> 'a list = fun n f ->
       if n < 0 then invalid_arg "Extra.List.init" else
       let rec loop k = if k > n then [] else f k :: loop (k + 1) in loop 0
->>>>>>> 1b5058ab
   end
 
 module Array =
