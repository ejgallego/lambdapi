(** Type-checking and inference. *)

open Extra
open Timed
open Console
open Terms
open Print
open Typing

(** Logging function for unification. *)
let log_solv = new_logger 's' "solv" "debugging information for unification"
let log_solv = log_solv.logger

(** Representation of a set of problems. *)
type problems =
  { to_solve  : conv_constrs
  (** List of unification problems that must be put in WHNF first. *)
  ; unsolved  : conv_constrs
  (** List of unsolved unification problems. *)
  ; recompute : bool
  (** Indicates whether unsolved problems should be rechecked. *) }

(** Empty problem. *)
let no_problems : problems =
  {to_solve  = []; unsolved = []; recompute = false}

(** Boolean saying whether user metavariables can be set or not. *)
let can_instantiate : bool ref = ref true

(** [instantiate m ts v] check whether [m] can be instantiated for solving the
    unification problem “m[ts] = v”. The returne boolean tells whether [m] was
    instantiated or not. *)
let instantiate : meta -> term array -> term -> bool = fun m ar v ->
  (!can_instantiate || internal m) && distinct_vars ar && not (occurs m v) &&
  let bv = Bindlib.bind_mvar (to_tvars ar) (lift v) in
  Bindlib.is_closed bv && (set_meta m (Bindlib.unbox bv); true)

(** [solve p] tries to solve the unification problems of [p]. *)
let rec solve : problems -> conv_constrs = fun p ->
  match p.to_solve with
  | [] when p.unsolved = [] -> []
  | [] when p.recompute     -> solve {no_problems with to_solve = p.unsolved}
  | []                      -> p.unsolved
  | (t,u)::to_solve         -> solve_aux t u {p with to_solve}

(** [solve_aux t1 t2 p] tries to solve the unificaton problem given by [p] and
    the constraint [(t1,t2)], starting with the latter. *)
and solve_aux : term -> term -> problems -> conv_constrs = fun t1 t2 p ->
  let (h1, ts1) = Eval.whnf_stk t1 [] in
  let (h2, ts2) = Eval.whnf_stk t2 [] in
  if !log_enabled then
    begin
      let t1 = Eval.to_term h1 ts1 in
      let t2 = Eval.to_term h2 ts2 in
      log_solv "solve_aux [%a] [%a]" pp t1 pp t2;
    end;
  let add_to_unsolved () =
    let t1 = Eval.to_term h1 ts1 in
    let t2 = Eval.to_term h2 ts2 in
    if Eval.eq_modulo t1 t2 then solve p
    else solve {p with unsolved = (t1,t2) :: p.unsolved}
  in
  let decompose () =
    let add_args =
      List.fold_left2 (fun l p1 p2 -> Pervasives.((snd !p1, snd !p2)::l))
    in solve {p with to_solve = add_args p.to_solve ts1 ts2}
  in
  let error () =
    let t1 = Eval.to_term h1 ts1 in
    let t2 = Eval.to_term h2 ts2 in
    fatal_no_pos "[%a] and [%a] are not convertible." pp t1 pp t2
  in
  match (h1, h2) with
  (* Cases in which [ts1] and [ts2] must be empty due to typing / whnf. *)
  | (Type       , Type       )
  | (Kind       , Kind       ) -> solve p

  | (Prod(a1,b1), Prod(a2,b2))
  | (Abst(a1,b1), Abst(a2,b2)) ->
      let (_,b1,b2) = Bindlib.unbind2 b1 b2 in
      solve {p with to_solve = (a1,a2) :: (b1,b2) :: p.to_solve}

  | (Vari(x1)   , Vari(x2)   )
       when Bindlib.eq_vars x1 x2 && List.same_length ts1 ts2 ->
     decompose ()

  | (Symb(s1)   , Symb(s2)   ) ->
     if s1 == s2 then
       if Sign.is_inj s1 && List.same_length ts1 ts2 then decompose ()
       else add_to_unsolved ()
     else if !(s1.sym_rules) = [] && !(s2.sym_rules) = [] then error ()
     else add_to_unsolved ()

  | (Meta(m,ts) , _          ) when ts1 = [] && instantiate m ts t2 ->
      solve {p with recompute = true}
  | (_          , Meta(m,ts) ) when ts2 = [] && instantiate m ts t1 ->
      solve {p with recompute = true}

<<<<<<< HEAD
  | (Meta(_,_) , _         )
  | (_         , Meta(_,_) ) -> add_to_unsolved ()

  | (Symb(s)   , _         )
  | (_         , Symb(s)   ) ->
    if !(s.sym_rules) = [] then error () else add_to_unsolved ()

  | (_        , _        ) -> error ()
=======
  | (Symb(_)    , Symb(_)    )
  | (Meta(_,_)  , _          )
  | (_          , Meta(_,_)  )
  | (Symb(_)    , _          )
  | (_          , Symb(_)    ) ->
      let t1 = Eval.to_term h1 ts1 in
      let t2 = Eval.to_term h2 ts2 in
      if Eval.eq_modulo t1 t2 then solve p
      else solve {p with unsolved = (t1,t2) :: p.unsolved}

  | (_          , _          ) ->
      fatal_no_pos "[%a] and [%a] are not convertible." pp t1 pp t2
>>>>>>> ad5253fe

(** [solve flag problems] attempts to solve [problems],  after having sets the
    value of [can_instantiate] to [flag].  If there is no solution,  the value
    [None] is returned. Otherwise [Some(cs)] is returned,  where the list [cs]
    is a list of unsolved convertibility constraints. *)
let solve : bool -> problems -> conv_constrs option = fun b p ->
  can_instantiate := b;
  try Some (solve p) with Fatal(_,m) ->
    if !log_enabled then log_solv (red "solve: %s.\n") m; None

(** [check ctx t a] tells whether [t] has type [a] in context [ctx]. *)
let check : Ctxt.t -> term -> term -> bool = fun ctx t a ->
  if !log_enabled then log_solv "check [%a] [%a]" pp t pp a;
  let to_solve = Typing.check ctx t a in
  match solve true {no_problems with to_solve} with
  | None     -> false
  | Some(cs) ->
      let fn (a,b) = log_solv "Cannot solve [%a] ~ [%a]\n" pp a pp b in
      if !log_enabled then List.iter fn cs; cs = []

(** [infer_constr ctx t] tries to infer a type [a],  together with unification
    constraints [cs], for the term [t] in context [ctx].  The function returns
    [Some(a,cs)] in case of success, and [None] otherwise. *)
let infer_constr : Ctxt.t -> term -> (conv_constrs*term) option = fun ctx t ->
  if !log_enabled then log_solv "infer_constr [%a]" pp t;
  let (a, to_solve) = Typing.infer ctx t in
  Option.map (fun cs -> (cs, a)) (solve true {no_problems with to_solve})

(** [infer ctx t] tries to infer a type [a] for [t] in the context [ctx].  The
    function returns [Some(a)] in case of success, and [None] otherwise. *)
let infer : Ctxt.t -> term -> term option = fun ctx t ->
  match infer_constr ctx t with
  | None       -> None
  | Some([],a) -> Some(a)
  | Some(cs,_) ->
      let fn (a,b) = log_solv "Cannot solve [%a] ~ [%a]\n" pp a pp b in
      if !log_enabled then List.iter fn cs; None

(** [sort_type ctx t] checks that the type of the term [t] in context [ctx] is
    a sort. If that is not the case, the exception [Fatal] is raised. *)
let sort_type : Ctxt.t -> term -> unit = fun ctx t ->
  if !log_enabled then log_solv "sort_type [%a]" pp t;
  match infer ctx t with
  | None    -> fatal_no_pos "Unable to infer a sort for [%a]." pp t
  | Some(a) ->
  match unfold a with
  | Type | Kind -> ()
  | a           -> fatal_no_pos "[%a] has type [%a] (not a sort)." pp t pp a<|MERGE_RESOLUTION|>--- conflicted
+++ resolved
@@ -96,7 +96,6 @@
   | (_          , Meta(m,ts) ) when ts2 = [] && instantiate m ts t1 ->
       solve {p with recompute = true}
 
-<<<<<<< HEAD
   | (Meta(_,_) , _         )
   | (_         , Meta(_,_) ) -> add_to_unsolved ()
 
@@ -105,20 +104,6 @@
     if !(s.sym_rules) = [] then error () else add_to_unsolved ()
 
   | (_        , _        ) -> error ()
-=======
-  | (Symb(_)    , Symb(_)    )
-  | (Meta(_,_)  , _          )
-  | (_          , Meta(_,_)  )
-  | (Symb(_)    , _          )
-  | (_          , Symb(_)    ) ->
-      let t1 = Eval.to_term h1 ts1 in
-      let t2 = Eval.to_term h2 ts2 in
-      if Eval.eq_modulo t1 t2 then solve p
-      else solve {p with unsolved = (t1,t2) :: p.unsolved}
-
-  | (_          , _          ) ->
-      fatal_no_pos "[%a] and [%a] are not convertible." pp t1 pp t2
->>>>>>> ad5253fe
 
 (** [solve flag problems] attempts to solve [problems],  after having sets the
     value of [can_instantiate] to [flag].  If there is no solution,  the value
