--- conflicted
+++ resolved
@@ -14,7 +14,6 @@
 (** A substitution is a mapping from metavariables to terms. *)
 type substitution = (term * term) list
 
-(****************************************************************************)
 (* Obtain the required symbols from the current signature. *)
 (* FIXME use a parametric noton of equality. *)
 let find_sym : string -> Sign.t -> sym = fun name sign ->
@@ -25,7 +24,7 @@
   match unfold t with
   | Symb(r) -> r == s
   | _       -> false
-(****************************************************************************)
+
 (** [make_meta] is given an envinronment t and returns a new metavariable,
     corresponding exactly to a user writing "_" in the given environment. *)
 let make_meta : Env.t -> term = fun env ->
@@ -68,18 +67,11 @@
         end
     | _                              ->
         fatal_no_pos "Rewrite expected equality type (found [%a])." pp t
-<<<<<<< HEAD
 
 (** [apply_sub] is given a term and a substitution retutns the result of the
     application, by iterating through the term and replacing the metas of the
     term with their correct value. If a meta is not mapped to any value it is
     left unchanged. *)
-=======
-(*****************************************************************************)
-
-(** [apply_sub] is given a term and a substitution and returns the  result  of
-    applying the substitution to the term. *)
->>>>>>> de601234
 let apply_sub : term -> substitution -> term = fun t sub ->
   let rec apply_sub_aux : term -> term = fun t ->
     let t = unfold t in
